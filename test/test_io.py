--- conflicted
+++ resolved
@@ -137,7 +137,7 @@
     pypsa.Network(url)
 
 
-<<<<<<< HEAD
+
 def test_netcdf_io_no_compression(scipy_network, tmpdir):
     fn = os.path.join(tmpdir, "netcdf_export.nc")
     scipy_network.export_to_netcdf(fn, float32=False, compression=None)
@@ -149,7 +149,8 @@
     compression = dict(zlib=True, complevel=9)
     scipy_network.export_to_netcdf(fn, compression=compression)
     pypsa.Network(fn)
-=======
+
+
 def test_io_time_dependent_efficiencies(tmpdir):
     n = pypsa.Network()
     s = [1, 0.95, 0.99]
@@ -181,4 +182,3 @@
     equal(m.generators_t.efficiency, n.generators_t.efficiency)
     equal(m.storage_units_t.efficiency_store, n.storage_units_t.efficiency_store)
     equal(m.storage_units_t.efficiency_dispatch, n.storage_units_t.efficiency_dispatch)
->>>>>>> dfccb2eb
