attribute,type,unit,default,description,status
name,string,n/a,n/a,Unique name,Input (required)
bus,string,n/a,n/a,name of bus to which generator is attached,Input (required)
control,string,n/a,PQ,"P,Q,V control strategy for PF, must be ""PQ"", ""PV"" or ""Slack"".",Input (optional)
type,string,n/a,n/a,Placeholder for generator type. Not yet implemented.,Input (optional)
p_nom,float,MW,0,Nominal power for limits in optimization.,Input (optional)
p_nom_mod,float,MW,0,Nominal power of the generator module.,Input (optional)
p_nom_extendable,boolean,n/a,False,Switch to allow capacity p_nom to be extended in optimization.,Input (optional)
p_nom_min,float,MW,0,"If p_nom is extendable in optimization, set its minimum value.",Input (optional)
p_nom_max,float,MW,inf,"If p_nom is extendable in optimization, set its maximum value (e.g. limited by technical potential).",Input (optional)
p_min_pu,static or series,per unit,0.,"The minimum output for each snapshot per unit of p_nom for the optimization (e.g. for variable renewable generators this can change due to weather conditions and compulsory feed-in; for conventional generators it represents a minimal dispatch). Note that if comittable is False and p_min_pu > 0, this represents a must-run condition.",Input (optional)
p_max_pu,static or series,per unit,1,The maximum output for each snapshot per unit of p_nom for the optimization (e.g. for variable renewable generators this can change due to weather conditions; for conventional generators it represents a maximum dispatch).,Input (optional)
p_set,static or series,MW,0.,active power set point (for PF),Input (optional)
q_set,static or series,MVar,0.,reactive power set point (for PF),Input (optional)
sign,float,n/a,1,power sign,Input (optional)
carrier,string,n/a,n/a,"Prime mover energy carrier (e.g. coal, gas, wind, solar); required for global constraints on primary energy in optimization",Input (optional)
marginal_cost,static or series,currency/MWh,0.,Marginal cost of production of 1 MWh.,Input (optional)
marginal_cost_quadratic,static or series,currency/MWh,0.,Quadratic marginal cost of production of 1 MWh.,Input (optional)
build_year,int,year,0,build year,Input (optional)
lifetime,float,years,inf,lifetime,Input (optional)
capital_cost,float,currency/MW,0,Capital cost of extending p_nom by 1 MW.,Input (optional)
efficiency,static or series,per unit,1,"Ratio between primary energy and electrical energy, e.g. takes value 0.4 MWh_elec/MWh_thermal for gas. This is required for global constraints on primary energy in optimization.",Input (optional)
committable,boolean,n/a,False,Use unit commitment (only possible if p_nom is not extendable).,Input (optional)
start_up_cost,float,currency,0,Cost to start up the generator. Only read if committable is True.,Input (optional)
shut_down_cost,float,currency,0,Cost to shut down the generator. Only read if committable is True.,Input (optional)
stand_by_cost,static or series,currency/h,0.,Stand-by cost for operating the generator at null power output.,Input (optional)
min_up_time,int,snapshots,0,Minimum number of snapshots for status to be 1.  Only read if committable is True.,Input (optional)
min_down_time,int,snapshots,0,Minimum number of snapshots for status to be 0.  Only read if committable is True.,Input (optional)
up_time_before,int,snapshots,1,Number of snapshots that the generator was online before network.snapshots start. Only read if committable is True and min_up_time is non-zero.,Input (optional)
down_time_before,int,snapshots,0,Number of snapshots that the generator was offline before network.snapshots start. Only read if committable is True and min_down_time is non-zero.,Input (optional)
ramp_limit_up,static or series,per unit,NaN,"Maximum active power increase from one snapshot to the next, per unit of the nominal power. Ignored if NaN.",Input (optional)
ramp_limit_down,static or series,per unit,NaN,"Maximum active power decrease from one snapshot to the next, per unit of the nominal power. Ignored if NaN.",Input (optional)
ramp_limit_start_up,float,per unit,1,"Maximum active power increase at start up, per unit of the nominal power.   Only read if committable is True.",Input (optional)
ramp_limit_shut_down,float,per unit,1,"Maximum active power decrease at shut down, per unit of the nominal power.   Only read if committable is True.",Input (optional)
weight,float,n/a,1,"Weighting of a generator. Only used for network clustering.",Input (optional)
<<<<<<< HEAD
p,series,MW,0,active power at bus (positive if net generation),Output
q,series,MVar,0,reactive power (positive if net generation),Output
p_nom_opt,float,MW,0,Optimised nominal power.,Output
n_mod,int,n/a,0,Variable used to optimize the number of generators.,Output
n_mod_opt,int,n/a,0,Optimised number of generators.,Output
=======
p,series,MW,0.,active power at bus (positive if net generation),Output
q,series,MVar,0.,reactive power (positive if net generation),Output
p_nom_opt,float,MW,0.,Optimised nominal power.,Output
>>>>>>> 9df3c7e9
status,series,n/a,1,"Status (1 is on, 0 is off). Only outputted if committable is True.",Output
mu_upper,series,currency/MWh,0.,Shadow price of upper p_nom limit,Output
mu_lower,series,currency/MWh,0.,Shadow price of lower p_nom limit,Output
mu_p_set,series,currency/MWh,0.,Shadow price of fixed power generation p_set,Output
mu_ramp_limit_up,series,currency/MWh,0.,Shadow price of upper ramp up limit,Output
mu_ramp_limit_down,series,currency/MWh,0.,Shadow price of lower ramp down limit,Output<|MERGE_RESOLUTION|>--- conflicted
+++ resolved
@@ -33,17 +33,11 @@
 ramp_limit_start_up,float,per unit,1,"Maximum active power increase at start up, per unit of the nominal power.   Only read if committable is True.",Input (optional)
 ramp_limit_shut_down,float,per unit,1,"Maximum active power decrease at shut down, per unit of the nominal power.   Only read if committable is True.",Input (optional)
 weight,float,n/a,1,"Weighting of a generator. Only used for network clustering.",Input (optional)
-<<<<<<< HEAD
-p,series,MW,0,active power at bus (positive if net generation),Output
-q,series,MVar,0,reactive power (positive if net generation),Output
-p_nom_opt,float,MW,0,Optimised nominal power.,Output
-n_mod,int,n/a,0,Variable used to optimize the number of generators.,Output
-n_mod_opt,int,n/a,0,Optimised number of generators.,Output
-=======
 p,series,MW,0.,active power at bus (positive if net generation),Output
 q,series,MVar,0.,reactive power (positive if net generation),Output
 p_nom_opt,float,MW,0.,Optimised nominal power.,Output
->>>>>>> 9df3c7e9
+n_mod,int,n/a,0,Variable used to optimize the number of generators.,Output
+n_mod_opt,int,n/a,0,Optimised number of generators.,Output
 status,series,n/a,1,"Status (1 is on, 0 is off). Only outputted if committable is True.",Output
 mu_upper,series,currency/MWh,0.,Shadow price of upper p_nom limit,Output
 mu_lower,series,currency/MWh,0.,Shadow price of lower p_nom limit,Output
