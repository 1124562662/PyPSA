--- conflicted
+++ resolved
@@ -1190,26 +1190,7 @@
     >>> network = pypsa.Network()
     >>> network.import_from_pandapower_net(net, extra_line_data=True)
     """
-<<<<<<< HEAD
     logger.warning("Warning: Importing from pandapower is still in beta; not all pandapower data is supported.\nUnsupported features include: three-winding transformers, switches, in_service status, shunt impedances and tap positions of transformers.")
-=======
-    logger.warning(
-        "Warning: Importing from pandapower is still in beta; not all pandapower data is supported.\nUnsupported features include: three-winding transformers, switches, in_service status, shunt impedances and tap positions of transformers."
-    )
-
-    if use_pandapower_index:
-        for element in ["bus", "line", "gen", "load", "shunt", "trafo", "switch"]:
-            net[element].name = net[element].index.values
-
-        net.sgen.name = net.sgen.index.values + (
-            net.gen.index.max() + 1 if len(net.gen) else 0
-        )
-        net.ext_grid.name = (
-            net.ext_grid.index.values
-            + (net.gen.index.max() + 1 if len(net.gen) else 0)
-            + (net.sgen.index.max() + 1 if len(net.sgen) else 0)
-        )
->>>>>>> 52d2be4c
 
     d = {}
 
@@ -1217,7 +1198,6 @@
         {"v_nom": net.bus.vn_kv.values, "v_mag_pu_set": 1.0}, index=net.bus.name
     )
 
-<<<<<<< HEAD
     d["Bus"].loc[net.bus.name.loc[net.gen.bus].values,"v_mag_pu_set"] = net.gen.vm_pu.values
 
     d["Bus"].loc[net.bus.name.loc[net.ext_grid.bus].values,"v_mag_pu_set"] = net.ext_grid.vm_pu.values
@@ -1250,85 +1230,6 @@
 
     # concat all generators and index according to option
     d["Generator"] = pd.concat([_tmp_gen, _tmp_sgen, _tmp_ext_grid], ignore_index=use_pandapower_index)
-=======
-    d["Load"] = pd.DataFrame(
-        {
-            "p_set": (net.load.scaling * net.load.p_mw).values,
-            "q_set": (net.load.scaling * net.load.q_mvar).values,
-            "bus": net.bus.name.loc[net.load.bus].values,
-        },
-        index=net.load.name,
-    )
-
-    # deal with PV generators
-    d["Generator"] = pd.DataFrame(
-        {
-            "p_set": (net.gen.scaling * net.gen.p_mw).values,
-            "q_set": 0.0,
-            "bus": net.bus.name.loc[net.gen.bus].values,
-            "control": "PV",
-        },
-        index=net.gen.name,
-    )
-
-    d["Bus"].loc[
-        net.bus.name.loc[net.gen.bus].values, "v_mag_pu_set"
-    ] = net.gen.vm_pu.values
-
-    # deal with PQ "static" generators
-    d["Generator"] = pd.concat(
-        (
-            d["Generator"],
-            pd.DataFrame(
-                {
-                    "p_set": -(net.sgen.scaling * net.sgen.p_mw).values,
-                    "q_set": -(net.sgen.scaling * net.sgen.q_mvar).values,
-                    "bus": net.bus.name.loc[net.sgen.bus].values,
-                    "control": "PQ",
-                },
-                index=net.sgen.name,
-            ),
-        ),
-        sort=False,
-    )
-
-    # deal with PQ "static" generators
-    d["Generator"] = pd.concat(
-        (
-            d["Generator"],
-            pd.DataFrame(
-                {
-                    "p_set": (net.sgen.scaling * net.sgen.p_mw).values,
-                    "q_set": (net.sgen.scaling * net.sgen.q_mvar).values,
-                    "bus": net.bus.name.loc[net.sgen.bus].values,
-                    "control": "PQ",
-                },
-                index=net.sgen.name,
-            ),
-        ),
-        sort=False,
-    )
-
-    d["Generator"] = pd.concat(
-        (
-            d["Generator"],
-            pd.DataFrame(
-                {
-                    "control": "Slack",
-                    "p_set": 0.0,
-                    "q_set": 0.0,
-                    "bus": net.bus.name.loc[net.ext_grid.bus].values,
-                },
-                index=net.ext_grid.name.fillna("External Grid"),
-            ),
-        ),
-        sort=False,
-    )
-
-    d["Bus"].loc[
-        net.bus.name.loc[net.ext_grid.bus].values, "v_mag_pu_set"
-    ] = net.ext_grid.vm_pu.values
->>>>>>> 52d2be4c
 
     if extra_line_data == False:
         d["Line"] = pd.DataFrame(
@@ -1414,10 +1315,7 @@
         )
         d["Transformer"] = d["Transformer"].fillna(0)
 
-<<<<<<< HEAD
     # documented at https://pypsa.readthedocs.io/en/latest/components.html#shunt-impedance
-=======
->>>>>>> 52d2be4c
     g_shunt = net.shunt.p_mw.values / net.shunt.vn_kv.values**2
     b_shunt = net.shunt.q_mvar.values / net.shunt.vn_kv.values**2
 
