

## Copyright 2015-2017 Tom Brown (FIAS), Jonas Hoersch (FIAS), David
## Schlachtberger (FIAS)

## This program is free software; you can redistribute it and/or
## modify it under the terms of the GNU General Public License as
## published by the Free Software Foundation; either version 3 of the
## License, or (at your option) any later version.

## This program is distributed in the hope that it will be useful,
## but WITHOUT ANY WARRANTY; without even the implied warranty of
## MERCHANTABILITY or FITNESS FOR A PARTICULAR PURPOSE.  See the
## GNU General Public License for more details.

## You should have received a copy of the GNU General Public License
## along with this program.  If not, see <http://www.gnu.org/licenses/>.

"""Optimal Power Flow functions.
"""


# make the code as Python 3 compatible as possible
from __future__ import division, absolute_import
from six import iteritems, string_types


__author__ = "Tom Brown (FIAS), Jonas Hoersch (FIAS), David Schlachtberger (FIAS)"
__copyright__ = "Copyright 2015-2017 Tom Brown (FIAS), Jonas Hoersch (FIAS), David Schlachtberger (FIAS), GNU GPL 3"

import numpy as np
import pandas as pd
from scipy.sparse.linalg import spsolve
from pyomo.environ import (ConcreteModel, Var, Objective,
                           NonNegativeReals, Constraint, Reals,
                           Suffix, Expression, Binary, SolverFactory)

try:
    from pyomo.solvers.plugins.solvers.persistent_solver import PersistentSolver
except ImportError:
    # Only used in conjunction with isinstance, so we mock it to be backwards compatible
    class PersistentSolver(): pass

from itertools import chain

import logging
logger = logging.getLogger(__name__)


from distutils.version import StrictVersion, LooseVersion
try:
    _pd_version = StrictVersion(pd.__version__)
except ValueError:
    _pd_version = LooseVersion(pd.__version__)

from .pf import (calculate_dependent_values, find_slack_bus,
                 find_bus_controls, calculate_B_H, calculate_PTDF, find_tree,
                 find_cycles, _as_snapshots)
from .opt import (l_constraint, l_objective, LExpression, LConstraint,
                  patch_optsolver_free_model_before_solving,
                  patch_optsolver_record_memusage_before_solving,
<<<<<<< HEAD
                  empty_network, free_pyomo_initializers)
from .descriptors import get_switchable_as_dense, allocate_series_dataframes, zsum

pd.Series.zsum = zsum
=======
                  empty_network)
from .descriptors import (get_switchable_as_dense, get_switchable_as_iter,
                          allocate_series_dataframes)
>>>>>>> 648d1cf4



def network_opf(network,snapshots=None):
    """Optimal power flow for snapshots."""

    raise NotImplementedError("Non-linear optimal power flow not supported yet")



def define_generator_variables_constraints(network,snapshots):

    extendable_gens_i = network.generators.index[network.generators.p_nom_extendable]
    fixed_gens_i = network.generators.index[~network.generators.p_nom_extendable & ~network.generators.committable]
    fixed_committable_gens_i = network.generators.index[~network.generators.p_nom_extendable & network.generators.committable]

    if (network.generators.p_nom_extendable & network.generators.committable).any():
        logger.warning("The following generators have both investment optimisation and unit commitment:\n{}\nCurrently PyPSA cannot do both these functions, so PyPSA is choosing investment optimisation for these generators.".format(network.generators.index[network.generators.p_nom_extendable & network.generators.committable]))

    p_min_pu = get_switchable_as_dense(network, 'Generator', 'p_min_pu', snapshots)
    p_max_pu = get_switchable_as_dense(network, 'Generator', 'p_max_pu', snapshots)

    ## Define generator dispatch variables ##

    gen_p_bounds = {(gen,sn) : (None,None)
                    for gen in extendable_gens_i | fixed_committable_gens_i
                    for sn in snapshots}

    if len(fixed_gens_i):
        var_lower = p_min_pu.loc[:,fixed_gens_i].multiply(network.generators.loc[fixed_gens_i, 'p_nom'])
        var_upper = p_max_pu.loc[:,fixed_gens_i].multiply(network.generators.loc[fixed_gens_i, 'p_nom'])

        gen_p_bounds.update({(gen,sn) : (var_lower[gen][sn],var_upper[gen][sn])
                             for gen in fixed_gens_i
                             for sn in snapshots})

    def gen_p_bounds_f(model,gen_name,snapshot):
        return gen_p_bounds[gen_name,snapshot]

    network.model.generator_p = Var(list(network.generators.index), snapshots,
                                    domain=Reals, bounds=gen_p_bounds_f)
    free_pyomo_initializers(network.model.generator_p)

    ## Define generator capacity variables if generator is extendable ##

    def gen_p_nom_bounds(model, gen_name):
        return (network.generators.at[gen_name,"p_nom_min"],
                network.generators.at[gen_name,"p_nom_max"])

    network.model.generator_p_nom = Var(list(extendable_gens_i),
                                        domain=NonNegativeReals, bounds=gen_p_nom_bounds)
    free_pyomo_initializers(network.model.generator_p_nom)


    ## Define generator dispatch constraints for extendable generators ##

    gen_p_lower = {(gen,sn) :
                   [[(1,network.model.generator_p[gen,sn]),
                     (-p_min_pu.at[sn, gen],
                      network.model.generator_p_nom[gen])],">=",0.]
                   for gen in extendable_gens_i for sn in snapshots}
    l_constraint(network.model, "generator_p_lower", gen_p_lower,
                 list(extendable_gens_i), snapshots)

    gen_p_upper = {(gen,sn) :
                   [[(1,network.model.generator_p[gen,sn]),
                     (-p_max_pu.at[sn, gen],
                      network.model.generator_p_nom[gen])],"<=",0.]
                   for gen in extendable_gens_i for sn in snapshots}
    l_constraint(network.model, "generator_p_upper", gen_p_upper,
                 list(extendable_gens_i), snapshots)



    ## Define committable generator statuses ##

    network.model.generator_status = Var(list(fixed_committable_gens_i), snapshots,
                                         within=Binary)

    var_lower = p_min_pu.loc[:,fixed_committable_gens_i].multiply(network.generators.loc[fixed_committable_gens_i, 'p_nom'])
    var_upper = p_max_pu.loc[:,fixed_committable_gens_i].multiply(network.generators.loc[fixed_committable_gens_i, 'p_nom'])


    committable_gen_p_lower = {(gen,sn) : LConstraint(LExpression([(var_lower[gen][sn],network.model.generator_status[gen,sn]),(-1.,network.model.generator_p[gen,sn])]),"<=") for gen in fixed_committable_gens_i for sn in snapshots}

    l_constraint(network.model, "committable_gen_p_lower", committable_gen_p_lower,
                 list(fixed_committable_gens_i), snapshots)


    committable_gen_p_upper = {(gen,sn) : LConstraint(LExpression([(var_upper[gen][sn],network.model.generator_status[gen,sn]),(-1.,network.model.generator_p[gen,sn])]),">=") for gen in fixed_committable_gens_i for sn in snapshots}

    l_constraint(network.model, "committable_gen_p_upper", committable_gen_p_upper,
                 list(fixed_committable_gens_i), snapshots)


    ## Deal with minimum up time ##

    up_time_gens = fixed_committable_gens_i[network.generators.loc[fixed_committable_gens_i,"min_up_time"] > 0]

    for gen_i, gen in enumerate(up_time_gens):

        min_up_time = network.generators.loc[gen,"min_up_time"]
        initial_status = network.generators.loc[gen,"initial_status"]

        blocks = max(1,len(snapshots)-min_up_time+1)

        gen_up_time = {}

        for i in range(blocks):
            lhs = LExpression([(1,network.model.generator_status[gen,snapshots[j]]) for j in range(i,i+min_up_time)])

            if i == 0:
                rhs = LExpression([(min_up_time,network.model.generator_status[gen,snapshots[i]])],-min_up_time*initial_status)
            else:
                rhs = LExpression([(min_up_time,network.model.generator_status[gen,snapshots[i]]),(-min_up_time,network.model.generator_status[gen,snapshots[i-1]])])

            gen_up_time[i] = LConstraint(lhs,">=",rhs)

        l_constraint(network.model, "gen_up_time_{}".format(gen_i), gen_up_time,
                     range(blocks))



    ## Deal with minimum down time ##

    down_time_gens = fixed_committable_gens_i[network.generators.loc[fixed_committable_gens_i,"min_down_time"] > 0]

    for gen_i, gen in enumerate(down_time_gens):

        min_down_time = network.generators.loc[gen,"min_down_time"]
        initial_status = network.generators.loc[gen,"initial_status"]

        blocks = max(1,len(snapshots)-min_down_time+1)

        gen_down_time = {}

        for i in range(blocks):
            #sum of 1-status
            lhs = LExpression([(-1,network.model.generator_status[gen,snapshots[j]]) for j in range(i,i+min_down_time)],min_down_time)

            if i == 0:
                rhs = LExpression([(-min_down_time,network.model.generator_status[gen,snapshots[i]])],min_down_time*initial_status)
            else:
                rhs = LExpression([(-min_down_time,network.model.generator_status[gen,snapshots[i]]),(min_down_time,network.model.generator_status[gen,snapshots[i-1]])])

            gen_down_time[i] = LConstraint(lhs,">=",rhs)

        l_constraint(network.model, "gen_down_time_{}".format(gen_i), gen_down_time,
                     range(blocks))

    ## Deal with start up costs ##

    suc_gens = fixed_committable_gens_i[network.generators.loc[fixed_committable_gens_i,"start_up_cost"] > 0]

    network.model.generator_start_up_cost = Var(list(suc_gens),snapshots,
                                                domain=NonNegativeReals)

    sucs = {}

    for gen in suc_gens:
        suc = network.generators.loc[gen,"start_up_cost"]
        initial_status = network.generators.loc[gen,"initial_status"]

        for i,sn in enumerate(snapshots):

            if i == 0:
                rhs = LExpression([(suc, network.model.generator_status[gen,sn])],-suc*initial_status)
            else:
                rhs = LExpression([(suc, network.model.generator_status[gen,sn]),(-suc,network.model.generator_status[gen,snapshots[i-1]])])

            lhs = LExpression([(1,network.model.generator_start_up_cost[gen,sn])])

            sucs[gen,sn] = LConstraint(lhs,">=",rhs)

    l_constraint(network.model, "generator_start_up", sucs, list(suc_gens), snapshots)



    ## Deal with shut down costs ##

    sdc_gens = fixed_committable_gens_i[network.generators.loc[fixed_committable_gens_i,"shut_down_cost"] > 0]

    network.model.generator_shut_down_cost = Var(list(sdc_gens),snapshots,
                                                domain=NonNegativeReals)

    sdcs = {}

    for gen in sdc_gens:
        sdc = network.generators.loc[gen,"shut_down_cost"]
        initial_status = network.generators.loc[gen,"initial_status"]

        for i,sn in enumerate(snapshots):

            if i == 0:
                rhs = LExpression([(-sdc, network.model.generator_status[gen,sn])],sdc*initial_status)
            else:
                rhs = LExpression([(-sdc, network.model.generator_status[gen,sn]),(sdc,network.model.generator_status[gen,snapshots[i-1]])])

            lhs = LExpression([(1,network.model.generator_shut_down_cost[gen,sn])])

            sdcs[gen,sn] = LConstraint(lhs,">=",rhs)

    l_constraint(network.model, "generator_shut_down", sdcs, list(sdc_gens), snapshots)



    ## Deal with ramp limits without unit commitment ##

    ru_gens = network.generators.index[network.generators.ramp_limit_up.notnull()]

    ru = {}

    for gen in ru_gens:
        for sn, sn_prev in zip(snapshots[1:], snapshots[:-1]):
            if network.generators.at[gen, "p_nom_extendable"]:
                lhs = LExpression([(1, network.model.generator_p[gen,sn]),
                                   (-1, network.model.generator_p[gen,sn_prev]),
                                   (-network.generators.at[gen, "ramp_limit_up"],
                                    network.model.generator_p_nom[gen])])
            elif not network.generators.at[gen, "committable"]:
                lhs = LExpression([(1, network.model.generator_p[gen,sn]),
                                   (-1, network.model.generator_p[gen,sn_prev])],
                                  -network.generators.at[gen, "ramp_limit_up"]*network.generators.at[gen, "p_nom"])
            else:
                lhs = LExpression([(1, network.model.generator_p[gen,sn]),
                                   (-1, network.model.generator_p[gen,sn_prev]),
                                   ((network.generators.at[gen, "ramp_limit_start_up"] - network.generators.at[gen, "ramp_limit_up"])*network.generators.at[gen, "p_nom"],
                                    network.model.generator_status[gen,sn_prev]),
                                   (-network.generators.at[gen, "ramp_limit_start_up"]*network.generators.at[gen, "p_nom"],
                                    network.model.generator_status[gen,sn])])

            ru[gen,sn] = LConstraint(lhs,"<=")

    l_constraint(network.model, "ramp_up", ru, list(ru_gens), snapshots[1:])



    rd_gens = network.generators.index[network.generators.ramp_limit_down.notnull()]

    rd = {}


    for gen in rd_gens:
        for sn, sn_prev in zip(snapshots[1:], snapshots[:-1]):
            if network.generators.at[gen, "p_nom_extendable"]:
                lhs = LExpression([(1, network.model.generator_p[gen,sn]),
                                   (-1, network.model.generator_p[gen,sn_prev]),
                                   (network.generators.at[gen, "ramp_limit_down"],
                                    network.model.generator_p_nom[gen])])
            elif not network.generators.at[gen, "committable"]:
                lhs = LExpression([(1, network.model.generator_p[gen,sn]),
                                   (-1, network.model.generator_p[gen,sn_prev])],
                                  network.generators.loc[gen, "ramp_limit_down"]*network.generators.at[gen, "p_nom"])
            else:
                lhs = LExpression([(1, network.model.generator_p[gen,sn]),
                                   (-1, network.model.generator_p[gen,sn_prev]),
                                   ((network.generators.at[gen, "ramp_limit_down"] - network.generators.at[gen, "ramp_limit_shut_down"])*network.generators.at[gen, "p_nom"],
                                    network.model.generator_status[gen,sn]),
                                   (network.generators.at[gen, "ramp_limit_shut_down"]*network.generators.at[gen, "p_nom"],
                                    network.model.generator_status[gen,sn_prev])])

            rd[gen,sn] = LConstraint(lhs,">=")

    l_constraint(network.model, "ramp_down", rd, list(rd_gens), snapshots[1:])





def define_storage_variables_constraints(network,snapshots):

    sus = network.storage_units
    ext_sus_i = sus.index[sus.p_nom_extendable]
    fix_sus_i = sus.index[~ sus.p_nom_extendable]

    model = network.model

    ## Define storage dispatch variables ##

    p_max_pu = get_switchable_as_dense(network, 'StorageUnit', 'p_max_pu', snapshots)
    p_min_pu = get_switchable_as_dense(network, 'StorageUnit', 'p_min_pu', snapshots)

    bounds = {(su,sn) : (0,None) for su in ext_sus_i for sn in snapshots}
    bounds.update({(su,sn) :
                   (0,sus.at[su,"p_nom"]*p_max_pu.at[sn, su])
                   for su in fix_sus_i for sn in snapshots})

    def su_p_dispatch_bounds(model,su_name,snapshot):
        return bounds[su_name,snapshot]

    network.model.storage_p_dispatch = Var(list(network.storage_units.index), snapshots,
                                           domain=NonNegativeReals, bounds=su_p_dispatch_bounds)
    free_pyomo_initializers(network.model.storage_p_dispatch)



    bounds = {(su,sn) : (0,None) for su in ext_sus_i for sn in snapshots}
    bounds.update({(su,sn) :
                   (0,-sus.at[su,"p_nom"]*p_min_pu.at[sn, su])
                   for su in fix_sus_i
                   for sn in snapshots})

    def su_p_store_bounds(model,su_name,snapshot):
        return bounds[su_name,snapshot]

    network.model.storage_p_store = Var(list(network.storage_units.index), snapshots,
                                        domain=NonNegativeReals, bounds=su_p_store_bounds)
    free_pyomo_initializers(network.model.storage_p_store)

    ## Define spillage variables only for hours with inflow>0. ##
    inflow = get_switchable_as_dense(network, 'StorageUnit', 'inflow', snapshots)
    spill_sus_i = sus.index[inflow.max()>0] #skip storage units without any inflow
    inflow_gt0_b = inflow>0
    spill_bounds = {(su,sn) : (0,inflow.at[sn,su])
                    for su in spill_sus_i
                    for sn in snapshots
                    if inflow_gt0_b.at[sn,su]}
    spill_index = spill_bounds.keys()

    def su_p_spill_bounds(model,su_name,snapshot):
        return spill_bounds[su_name,snapshot]

    network.model.storage_p_spill = Var(list(spill_index),
                                        domain=NonNegativeReals, bounds=su_p_spill_bounds)
    free_pyomo_initializers(network.model.storage_p_spill)


    ## Define generator capacity variables if generator is extendable ##

    def su_p_nom_bounds(model, su_name):
        return (sus.at[su_name,"p_nom_min"],
                sus.at[su_name,"p_nom_max"])

    network.model.storage_p_nom = Var(list(ext_sus_i), domain=NonNegativeReals,
                                      bounds=su_p_nom_bounds)
    free_pyomo_initializers(network.model.storage_p_nom)


    ## Define generator dispatch constraints for extendable generators ##

    def su_p_upper(model,su_name,snapshot):
        return (model.storage_p_dispatch[su_name,snapshot] <=
                model.storage_p_nom[su_name]*p_max_pu.at[snapshot, su_name])

    network.model.storage_p_upper = Constraint(list(ext_sus_i),snapshots,rule=su_p_upper)
    free_pyomo_initializers(network.model.storage_p_upper)

    def su_p_lower(model,su_name,snapshot):
        return (model.storage_p_store[su_name,snapshot] <=
                -model.storage_p_nom[su_name]*p_min_pu.at[snapshot, su_name])

    network.model.storage_p_lower = Constraint(list(ext_sus_i),snapshots,rule=su_p_lower)
    free_pyomo_initializers(network.model.storage_p_lower)


    ## Now define state of charge constraints ##

    network.model.state_of_charge = Var(list(network.storage_units.index), snapshots,
                                        domain=NonNegativeReals, bounds=(0,None))

    upper = {(su,sn) : [[(1,model.state_of_charge[su,sn]),
                         (-sus.at[su,"max_hours"],model.storage_p_nom[su])],"<=",0.]
             for su in ext_sus_i for sn in snapshots}
    upper.update({(su,sn) : [[(1,model.state_of_charge[su,sn])],"<=",
                             sus.at[su,"max_hours"]*sus.at[su,"p_nom"]]
                  for su in fix_sus_i for sn in snapshots})

    l_constraint(model, "state_of_charge_upper", upper,
                 list(network.storage_units.index), snapshots)


    #this builds the constraint previous_soc + p_store - p_dispatch + inflow - spill == soc
    #it is complicated by the fact that sometimes previous_soc and soc are floats, not variables
    soc = {}

    #store the combinations with a fixed soc
    fixed_soc = {}

    state_of_charge_set = get_switchable_as_dense(network, 'StorageUnit', 'state_of_charge_set', snapshots)

    for su in sus.index:
        for i,sn in enumerate(snapshots):

            soc[su,sn] =  [[],"==",0.]

            elapsed_hours = network.snapshot_weightings[sn]

            if i == 0 and not sus.at[su,"cyclic_state_of_charge"]:
                previous_state_of_charge = sus.at[su,"state_of_charge_initial"]
                soc[su,sn][2] -= ((1-sus.at[su,"standing_loss"])**elapsed_hours
                                  * previous_state_of_charge)
            else:
                previous_state_of_charge = model.state_of_charge[su,snapshots[i-1]]
                soc[su,sn][0].append(((1-sus.at[su,"standing_loss"])**elapsed_hours,
                                      previous_state_of_charge))


            state_of_charge = state_of_charge_set.at[sn,su]
            if pd.isnull(state_of_charge):
                state_of_charge = model.state_of_charge[su,sn]
                soc[su,sn][0].append((-1,state_of_charge))
            else:
                soc[su,sn][2] += state_of_charge
                #make sure the variable is also set to the fixed state of charge
                fixed_soc[su,sn] = [[(1,model.state_of_charge[su,sn])],"==",state_of_charge]

            soc[su,sn][0].append((sus.at[su,"efficiency_store"]
                                  * elapsed_hours,model.storage_p_store[su,sn]))
            soc[su,sn][0].append((-(1/sus.at[su,"efficiency_dispatch"]) * elapsed_hours,
                                  model.storage_p_dispatch[su,sn]))
            soc[su,sn][2] -= inflow.at[sn,su] * elapsed_hours

    for su,sn in spill_index:
        elapsed_hours = network.snapshot_weightings.at[sn]
        storage_p_spill = model.storage_p_spill[su,sn]
        soc[su,sn][0].append((-1.*elapsed_hours,storage_p_spill))

    l_constraint(model,"state_of_charge_constraint",
                 soc,list(network.storage_units.index), snapshots)

    l_constraint(model, "state_of_charge_constraint_fixed",
                 fixed_soc, list(fixed_soc.keys()))



def define_store_variables_constraints(network,snapshots):

    stores = network.stores
    ext_stores = stores.index[stores.e_nom_extendable]
    fix_stores = stores.index[~ stores.e_nom_extendable]

    e_max_pu = get_switchable_as_dense(network, 'Store', 'e_max_pu', snapshots)
    e_min_pu = get_switchable_as_dense(network, 'Store', 'e_min_pu', snapshots)

    model = network.model

    ## Define store dispatch variables ##

    network.model.store_p = Var(list(stores.index), snapshots, domain=Reals)


    ## Define store energy variables ##

    bounds = {(store,sn) : (None,None) for store in ext_stores for sn in snapshots}

    bounds.update({(store,sn) :
                   (stores.at[store,"e_nom"]*e_min_pu.at[sn,store],stores.at[store,"e_nom"]*e_max_pu.at[sn,store])
                   for store in fix_stores for sn in snapshots})

    def store_e_bounds(model,store,snapshot):
        return bounds[store,snapshot]


    network.model.store_e = Var(list(stores.index), snapshots, domain=Reals,
                                bounds=store_e_bounds)
    free_pyomo_initializers(network.model.store_e)

    ## Define energy capacity variables if store is extendable ##

    def store_e_nom_bounds(model, store):
        return (stores.at[store,"e_nom_min"],
                stores.at[store,"e_nom_max"])

    network.model.store_e_nom = Var(list(ext_stores), domain=Reals,
                                    bounds=store_e_nom_bounds)
    free_pyomo_initializers(network.model.store_e_nom)

    ## Define energy capacity constraints for extendable generators ##

    def store_e_upper(model,store,snapshot):
        return (model.store_e[store,snapshot] <=
                model.store_e_nom[store]*e_max_pu.at[snapshot,store])

    network.model.store_e_upper = Constraint(list(ext_stores), snapshots, rule=store_e_upper)
    free_pyomo_initializers(network.model.store_e_upper)

    def store_e_lower(model,store,snapshot):
        return (model.store_e[store,snapshot] >=
                model.store_e_nom[store]*e_min_pu.at[snapshot,store])

    network.model.store_e_lower = Constraint(list(ext_stores), snapshots, rule=store_e_lower)
    free_pyomo_initializers(network.model.store_e_lower)

    ## Builds the constraint previous_e - p == e ##

    e = {}

    for store in stores.index:
        for i,sn in enumerate(snapshots):

            e[store,sn] =  LConstraint(sense="==")

            e[store,sn].lhs.variables.append((-1,model.store_e[store,sn]))

            elapsed_hours = network.snapshot_weightings[sn]

            if i == 0 and not stores.at[store,"e_cyclic"]:
                previous_e = stores.at[store,"e_initial"]
                e[store,sn].lhs.constant += ((1-stores.at[store,"standing_loss"])**elapsed_hours
                                         * previous_e)
            else:
                previous_e = model.store_e[store,snapshots[i-1]]
                e[store,sn].lhs.variables.append(((1-stores.at[store,"standing_loss"])**elapsed_hours,
                                              previous_e))

            e[store,sn].lhs.variables.append((-elapsed_hours, model.store_p[store,sn]))

    l_constraint(model,"store_constraint", e, list(stores.index), snapshots)



def define_branch_extension_variables(network,snapshots):

    passive_branches = network.passive_branches()

    extendable_passive_branches = passive_branches[passive_branches.s_nom_extendable]

    bounds = {b : (extendable_passive_branches.at[b,"s_nom_min"],
                   extendable_passive_branches.at[b,"s_nom_max"])
              for b in extendable_passive_branches.index}

    def branch_s_nom_bounds(model, branch_type, branch_name):
        return bounds[branch_type,branch_name]

    network.model.passive_branch_s_nom = Var(list(extendable_passive_branches.index),
                                             domain=NonNegativeReals, bounds=branch_s_nom_bounds)
    free_pyomo_initializers(network.model.passive_branch_s_nom)

    extendable_links = network.links[network.links.p_nom_extendable]

    bounds = {b : (extendable_links.at[b,"p_nom_min"],
                   extendable_links.at[b,"p_nom_max"])
              for b in extendable_links.index}

    def branch_p_nom_bounds(model, branch_name):
        return bounds[branch_name]

    network.model.link_p_nom = Var(list(extendable_links.index),
                                   domain=NonNegativeReals, bounds=branch_p_nom_bounds)
    free_pyomo_initializers(network.model.link_p_nom)


def define_link_flows(network,snapshots):

    extendable_links_i = network.links.index[network.links.p_nom_extendable]

    fixed_links_i = network.links.index[~ network.links.p_nom_extendable]

    p_max_pu = get_switchable_as_dense(network, 'Link', 'p_max_pu')
    p_min_pu = get_switchable_as_dense(network, 'Link', 'p_min_pu')

    fixed_lower = p_min_pu.loc[:,fixed_links_i].multiply(network.links.loc[fixed_links_i, 'p_nom'])
    fixed_upper = p_max_pu.loc[:,fixed_links_i].multiply(network.links.loc[fixed_links_i, 'p_nom'])

    network.model.link_p = Var(list(network.links.index), snapshots)

    p_upper = {(cb, sn) : LConstraint(LExpression([(1, network.model.link_p[cb, sn])],
                                                 -fixed_upper.at[sn, cb]),"<=")
               for cb in fixed_links_i for sn in snapshots}

    p_upper.update({(cb,sn) : LConstraint(LExpression([(1, network.model.link_p[cb, sn]),
                                                       (-p_max_pu.at[sn, cb], network.model.link_p_nom[cb])]),
                                          "<=")
                    for cb in extendable_links_i for sn in snapshots})

    l_constraint(network.model, "link_p_upper", p_upper,
                 list(network.links.index), snapshots)


    p_lower = {(cb, sn) : LConstraint(LExpression([(1, network.model.link_p[cb, sn])],
                                                  -fixed_lower.at[sn, cb]),">=")
               for cb in fixed_links_i for sn in snapshots}

    p_lower.update({(cb,sn) : LConstraint(LExpression([(1, network.model.link_p[cb, sn]),
                                                       (-p_min_pu.at[sn, cb], network.model.link_p_nom[cb])]),
                                          ">=")
                    for cb in extendable_links_i for sn in snapshots})

    l_constraint(network.model, "link_p_lower", p_lower,
                 list(network.links.index), snapshots)



def define_passive_branch_flows(network,snapshots,formulation="angles",ptdf_tolerance=0.):

    if formulation == "angles":
        define_passive_branch_flows_with_angles(network,snapshots)
    elif formulation == "ptdf":
        define_passive_branch_flows_with_PTDF(network,snapshots,ptdf_tolerance)
    elif formulation == "cycles":
        define_passive_branch_flows_with_cycles(network,snapshots)
    elif formulation == "kirchhoff":
        define_passive_branch_flows_with_kirchhoff(network,snapshots)



def define_passive_branch_flows_with_angles(network,snapshots):

    network.model.voltage_angles = Var(list(network.buses.index), snapshots)

    slack = {(sub,sn) :
             [[(1,network.model.voltage_angles[network.sub_networks.slack_bus[sub],sn])], "==", 0.]
             for sub in network.sub_networks.index for sn in snapshots}

    l_constraint(network.model,"slack_angle",slack,list(network.sub_networks.index),snapshots)


    passive_branches = network.passive_branches()

    network.model.passive_branch_p = Var(list(passive_branches.index), snapshots)

    flows = {}
    for branch in passive_branches.index:
        bus0 = passive_branches.at[branch,"bus0"]
        bus1 = passive_branches.at[branch,"bus1"]
        bt = branch[0]
        bn = branch[1]
        sub = passive_branches.at[branch,"sub_network"]
        attribute = "r_pu" if network.sub_networks.at[sub,"carrier"] == "DC" else "x_pu"
        y = 1/(passive_branches.at[branch,attribute]*(passive_branches.at[branch,"tap_ratio"] if bt == "Transformer" else 1.))
        for sn in snapshots:
            lhs = LExpression([(y,network.model.voltage_angles[bus0,sn]),
                               (-y,network.model.voltage_angles[bus1,sn]),
                               (-1,network.model.passive_branch_p[bt,bn,sn])],
                              -y*(passive_branches.at[branch,"phase_shift"]*np.pi/180. if bt == "Transformer" else 0.))
            flows[bt,bn,sn] = LConstraint(lhs,"==",LExpression())

    l_constraint(network.model, "passive_branch_p_def", flows,
                 list(passive_branches.index), snapshots)


def define_passive_branch_flows_with_PTDF(network,snapshots,ptdf_tolerance=0.):

    passive_branches = network.passive_branches()

    network.model.passive_branch_p = Var(list(passive_branches.index), snapshots)

    flows = {}

    for sub_network in network.sub_networks.obj:
        find_bus_controls(sub_network)

        branches_i = sub_network.branches_i()
        if len(branches_i) > 0:
            calculate_PTDF(sub_network)

            #kill small PTDF values
            sub_network.PTDF[abs(sub_network.PTDF) < ptdf_tolerance] = 0

        for i,branch in enumerate(branches_i):
            bt = branch[0]
            bn = branch[1]

            for sn in snapshots:
                lhs = sum(sub_network.PTDF[i,j]*network._p_balance[bus,sn]
                          for j,bus in enumerate(sub_network.buses_o)
                          if sub_network.PTDF[i,j] != 0)
                rhs = LExpression([(1,network.model.passive_branch_p[bt,bn,sn])])
                flows[bt,bn,sn] = LConstraint(lhs,"==",rhs)


    l_constraint(network.model, "passive_branch_p_def", flows,
                 list(passive_branches.index), snapshots)


def define_passive_branch_flows_with_cycles(network,snapshots):

    for sub_network in network.sub_networks.obj:
        find_tree(sub_network)
        find_cycles(sub_network)

        #following is necessary to calculate angles post-facto
        find_bus_controls(sub_network)
        if len(sub_network.branches_i()) > 0:
            calculate_B_H(sub_network)


    passive_branches = network.passive_branches()


    network.model.passive_branch_p = Var(list(passive_branches.index), snapshots)

    cycle_index = []
    cycle_constraints = {}

    for sn in network.sub_networks.obj:

        branches = sn.branches()
        attribute = "r_pu" if network.sub_networks.at[sn.name,"carrier"] == "DC" else "x_pu"

        for j in range(sn.C.shape[1]):

            cycle_is = sn.C[:,j].nonzero()[0]
            cycle_index.append((sn.name, j))

            for snapshot in snapshots:
                lhs = LExpression([(branches.at[branches.index[i],attribute]*
                                   (branches.at[branches.index[i],"tap_ratio"] if branches.index[i][0] == "Transformer" else 1.)*sn.C[i,j],
                                    network.model.passive_branch_p[branches.index[i][0],branches.index[i][1],snapshot])
                                   for i in cycle_is])
                cycle_constraints[sn.name,j,snapshot] = LConstraint(lhs,"==",LExpression())

    l_constraint(network.model, "cycle_constraints", cycle_constraints,
                 cycle_index, snapshots)


    network.model.cycles = Var(cycle_index, snapshots, domain=Reals, bounds=(None,None))

    flows = {}

    for sn in network.sub_networks.obj:
        branches = sn.branches()
        buses = sn.buses()
        for i,branch in enumerate(branches.index):
            bt = branch[0]
            bn = branch[1]

            cycle_is = sn.C[i,:].nonzero()[1]
            tree_is = sn.T[i,:].nonzero()[1]

            if len(cycle_is) + len(tree_is) == 0: logger.error("The cycle formulation does not support infinite impedances, yet.")

            for snapshot in snapshots:
                expr = LExpression([(sn.C[i,j], network.model.cycles[sn.name,j,snapshot])
                                    for j in cycle_is])
                lhs = expr + sum(sn.T[i,j]*network._p_balance[buses.index[j],snapshot]
                                 for j in tree_is)

                rhs = LExpression([(1,network.model.passive_branch_p[bt,bn,snapshot])])

                flows[bt,bn,snapshot] = LConstraint(lhs,"==",rhs)

    l_constraint(network.model, "passive_branch_p_def", flows,
                 list(passive_branches.index), snapshots)


def define_passive_branch_flows_with_kirchhoff(network,snapshots,skip_vars=False):

    for sub_network in network.sub_networks.obj:
        find_tree(sub_network)
        find_cycles(sub_network)

        #following is necessary to calculate angles post-facto
        find_bus_controls(sub_network)
        if len(sub_network.branches_i()) > 0:
            calculate_B_H(sub_network)

    passive_branches = network.passive_branches()

    if not skip_vars:
        network.model.passive_branch_p = Var(list(passive_branches.index), snapshots)

    cycle_index = []
    cycle_constraints = {}

    for sn in network.sub_networks.obj:

        branches = sn.branches()
        attribute = "r_pu" if network.sub_networks.at[sn.name,"carrier"] == "DC" else "x_pu"

        for j in range(sn.C.shape[1]):

            cycle_is = sn.C[:,j].nonzero()[0]
            if len(cycle_is) == 0: continue

            cycle_index.append((sn.name, j))

            for snapshot in snapshots:
                lhs = LExpression([(branches.at[branches.index[i],attribute]*
                                    (branches.at[branches.index[i],"tap_ratio"] if branches.index[i][0] == "Transformer" else 1.)*sn.C[i,j],
                                    network.model.passive_branch_p[branches.index[i][0], branches.index[i][1], snapshot])
                                   for i in cycle_is])
                cycle_constraints[sn.name,j,snapshot] = LConstraint(lhs,"==",LExpression())

    l_constraint(network.model, "cycle_constraints", cycle_constraints,
                 cycle_index, snapshots)

def define_passive_branch_constraints(network,snapshots):

    from .components import passive_branch_components

    passive_branches = network.passive_branches()
    extendable_branches = passive_branches[passive_branches.s_nom_extendable]
    fixed_branches = passive_branches[~ passive_branches.s_nom_extendable]

    s_max_pu = pd.concat({c : get_switchable_as_dense(network,c,'s_max_pu')
                          for c in passive_branch_components}, axis=1)

    flow_upper = {(b[0],b[1],sn) : [[(1,network.model.passive_branch_p[b[0],b[1],sn])],
                                    "<=", s_max_pu.at[sn,b]*fixed_branches.at[b,"s_nom"]]
                  for b in fixed_branches.index
                  for sn in snapshots}

    flow_upper.update({(b[0],b[1],sn) : [[(1,network.model.passive_branch_p[b[0],b[1],sn]),
                                          (-s_max_pu.at[sn,b],network.model.passive_branch_s_nom[b[0],b[1]])],"<=",0]
                       for b in extendable_branches.index
                       for sn in snapshots})

    l_constraint(network.model, "flow_upper", flow_upper,
                 list(passive_branches.index), snapshots)

    flow_lower = {(b[0],b[1],sn) : [[(1,network.model.passive_branch_p[b[0],b[1],sn])],
                                    ">=", -s_max_pu.at[sn,b]*fixed_branches.at[b,"s_nom"]]
                  for b in fixed_branches.index
                  for sn in snapshots}

    flow_lower.update({(b[0],b[1],sn): [[(1,network.model.passive_branch_p[b[0],b[1],sn]),
                                         (s_max_pu.at[sn,b],network.model.passive_branch_s_nom[b[0],b[1]])],">=",0]
                       for b in extendable_branches.index
                       for sn in snapshots})

    l_constraint(network.model, "flow_lower", flow_lower,
                 list(passive_branches.index), snapshots)

def define_nodal_balances(network,snapshots):
    """Construct the nodal balance for all elements except the passive
    branches.

    Store the nodal balance expression in network._p_balance.
    """

    #dictionary for constraints
    network._p_balance = {(bus,sn) : LExpression()
                          for bus in network.buses.index
                          for sn in snapshots}

    efficiency = get_switchable_as_dense(network, 'Link', 'efficiency')

    for cb in network.links.index:
        bus0 = network.links.at[cb,"bus0"]
        bus1 = network.links.at[cb,"bus1"]

        for sn in snapshots:
            network._p_balance[bus0,sn].variables.append((-1,network.model.link_p[cb,sn]))
            network._p_balance[bus1,sn].variables.append((efficiency.at[sn,cb],network.model.link_p[cb,sn]))


    for gen in network.generators.index:
        bus = network.generators.at[gen,"bus"]
        sign = network.generators.at[gen,"sign"]
        for sn in snapshots:
            network._p_balance[bus,sn].variables.append((sign,network.model.generator_p[gen,sn]))

    load_p_set = get_switchable_as_dense(network, 'Load', 'p_set')
    for load in network.loads.index:
        bus = network.loads.at[load,"bus"]
        sign = network.loads.at[load,"sign"]
        for sn in snapshots:
            network._p_balance[bus,sn].constant += sign*load_p_set.at[sn,load]

    for su in network.storage_units.index:
        bus = network.storage_units.at[su,"bus"]
        sign = network.storage_units.at[su,"sign"]
        for sn in snapshots:
            network._p_balance[bus,sn].variables.append((sign,network.model.storage_p_dispatch[su,sn]))
            network._p_balance[bus,sn].variables.append((-sign,network.model.storage_p_store[su,sn]))

    for store in network.stores.index:
        bus = network.stores.at[store,"bus"]
        sign = network.stores.at[store,"sign"]
        for sn in snapshots:
            network._p_balance[bus,sn].variables.append((sign,network.model.store_p[store,sn]))


def define_nodal_balance_constraints(network,snapshots):

    passive_branches = network.passive_branches()


    for branch in passive_branches.index:
        bus0 = passive_branches.at[branch,"bus0"]
        bus1 = passive_branches.at[branch,"bus1"]
        bt = branch[0]
        bn = branch[1]
        for sn in snapshots:
            network._p_balance[bus0,sn].variables.append((-1,network.model.passive_branch_p[bt,bn,sn]))
            network._p_balance[bus1,sn].variables.append((1,network.model.passive_branch_p[bt,bn,sn]))

    power_balance = {k: LConstraint(v,"==",LExpression()) for k,v in iteritems(network._p_balance)}

    l_constraint(network.model, "power_balance", power_balance,
                 list(network.buses.index), snapshots)


def define_sub_network_balance_constraints(network,snapshots):

    sn_balance = {}

    for sub_network in network.sub_networks.obj:
        for sn in snapshots:
            sn_balance[sub_network.name,sn] = LConstraint(LExpression(),"==",LExpression())
            for bus in sub_network.buses().index:
                sn_balance[sub_network.name,sn].lhs.variables.extend(network._p_balance[bus,sn].variables)
                sn_balance[sub_network.name,sn].lhs.constant += network._p_balance[bus,sn].constant

    l_constraint(network.model,"sub_network_balance_constraint", sn_balance,
                 list(network.sub_networks.index), snapshots)


def define_global_constraints(network,snapshots):


    global_constraints = {}

    for gc in network.global_constraints.index:
        if network.global_constraints.loc[gc,"type"] == "primary_energy":

            c = LConstraint(sense=network.global_constraints.loc[gc,"sense"])

            c.rhs.constant = network.global_constraints.loc[gc,"constant"]

            carrier_attribute = network.global_constraints.loc[gc,"carrier_attribute"]

            for carrier in network.carriers.index:
                attribute = network.carriers.at[carrier,carrier_attribute]
                if attribute == 0.:
                    continue
                #for generators, use the prime mover carrier
                gens = network.generators.index[network.generators.carrier == carrier]
                c.lhs.variables.extend([(attribute
                                         * (1/network.generators.at[gen,"efficiency"])
                                         * network.snapshot_weightings[sn],
                                         network.model.generator_p[gen,sn])
                                        for gen in gens
                                        for sn in snapshots])

                #for storage units, use the prime mover carrier
                #take difference of energy at end and start of period
                sus = network.storage_units.index[(network.storage_units.carrier == carrier) & (~network.storage_units.cyclic_state_of_charge)]
                c.lhs.variables.extend([(-attribute, network.model.state_of_charge[su,snapshots[-1]])
                                        for su in sus])
                c.lhs.constant += sum(attribute*network.storage_units.at[su,"state_of_charge_initial"]
                                      for su in sus)

                #for stores, inherit the carrier from the bus
                #take difference of energy at end and start of period
                stores = network.stores.index[(network.stores.bus.map(network.buses.carrier) == carrier) & (~network.stores.e_cyclic)]
                c.lhs.variables.extend([(-attribute, network.model.store_e[store,snapshots[-1]])
                                        for store in stores])
                c.lhs.constant += sum(attribute*network.stores.at[store,"e_initial"]
                                      for store in stores)



            global_constraints[gc] = c

    l_constraint(network.model, "global_constraints",
                 global_constraints, list(network.global_constraints.index))




def define_linear_objective(network,snapshots):

    model = network.model

    extendable_generators = network.generators[network.generators.p_nom_extendable]

    ext_sus = network.storage_units[network.storage_units.p_nom_extendable]

    ext_stores = network.stores[network.stores.e_nom_extendable]

    passive_branches = network.passive_branches()

    extendable_passive_branches = passive_branches[passive_branches.s_nom_extendable]

    extendable_links = network.links[network.links.p_nom_extendable]

    suc_gens_i = network.generators.index[~network.generators.p_nom_extendable & network.generators.committable & (network.generators.start_up_cost > 0)]

    sdc_gens_i = network.generators.index[~network.generators.p_nom_extendable & network.generators.committable & (network.generators.shut_down_cost > 0)]


    marginal_cost_it = zip(get_switchable_as_iter(network, 'Generator', 'marginal_cost', snapshots),
                           get_switchable_as_iter(network, 'StorageUnit', 'marginal_cost', snapshots),
                           get_switchable_as_iter(network, 'Store', 'marginal_cost', snapshots),
                           get_switchable_as_iter(network, 'Link', 'marginal_cost', snapshots))

    objective = LExpression()


    for sn, marginal_cost in zip(snapshots, marginal_cost_it):
        gen_mc, su_mc, st_mc, link_mc = marginal_cost

        weight = network.snapshot_weightings[sn]
        for gen in network.generators.index:
            coefficient = gen_mc.at[gen] * weight
            objective.variables.extend([(coefficient, model.generator_p[gen, sn])])

        for su in network.storage_units.index:
            coefficient = su_mc.at[su] * weight
            objective.variables.extend([(coefficient, model.storage_p_dispatch[su,sn])])

        for store in network.stores.index:
            coefficient = st_mc.at[store] * weight
            objective.variables.extend([(coefficient, model.store_p[store,sn])])

        for link in network.links.index:
            coefficient = link_mc.at[link] * weight
            objective.variables.extend([(coefficient, model.link_p[link,sn])])


    #NB: for capital costs we subtract the costs of existing infrastructure p_nom/s_nom

    objective.variables.extend([(extendable_generators.at[gen,"capital_cost"], model.generator_p_nom[gen])
                                for gen in extendable_generators.index])
    objective.constant -= (extendable_generators.capital_cost * extendable_generators.p_nom).zsum()

    objective.variables.extend([(ext_sus.at[su,"capital_cost"], model.storage_p_nom[su])
                                for su in ext_sus.index])
    objective.constant -= (ext_sus.capital_cost*ext_sus.p_nom).zsum()

    objective.variables.extend([(ext_stores.at[store,"capital_cost"], model.store_e_nom[store])
                                for store in ext_stores.index])
    objective.constant -= (ext_stores.capital_cost*ext_stores.e_nom).zsum()

    objective.variables.extend([(extendable_passive_branches.at[b,"capital_cost"], model.passive_branch_s_nom[b])
                                for b in extendable_passive_branches.index])
    objective.constant -= (extendable_passive_branches.capital_cost * extendable_passive_branches.s_nom).zsum()

    objective.variables.extend([(extendable_links.at[b,"capital_cost"], model.link_p_nom[b])
                                for b in extendable_links.index])
    objective.constant -= (extendable_links.capital_cost * extendable_links.p_nom).zsum()


    ## Unit commitment costs

    objective.variables.extend([(1, model.generator_start_up_cost[gen,sn]) for gen in suc_gens_i for sn in snapshots])

    objective.variables.extend([(1, model.generator_shut_down_cost[gen,sn]) for gen in sdc_gens_i for sn in snapshots])


    l_objective(model,objective)

def extract_optimisation_results(network, snapshots, formulation="angles"):

    from .components import \
        passive_branch_components, branch_components, controllable_one_port_components

    if isinstance(snapshots, pd.DatetimeIndex) and _pd_version < '0.18.0':
        # Work around pandas bug #12050 (https://github.com/pydata/pandas/issues/12050)
        snapshots = pd.Index(snapshots.values)

    allocate_series_dataframes(network, {'Generator': ['p'],
                                         'Load': ['p'],
                                         'StorageUnit': ['p', 'state_of_charge', 'spill'],
                                         'Store': ['p', 'e'],
                                         'Bus': ['p', 'v_ang', 'v_mag_pu', 'marginal_price'],
                                         'Line': ['p0', 'p1', 'mu_lower', 'mu_upper'],
                                         'Transformer': ['p0', 'p1', 'mu_lower', 'mu_upper'],
                                         'Link': ['p0', 'p1', 'mu_lower', 'mu_upper']})

    #get value of objective function
    network.objective = network.results["Problem"][0]["Upper bound"]

    model = network.model

    duals = pd.Series(list(model.dual.values()), index=pd.Index(list(model.dual.keys())))

    def as_series(indexedvar):
        return pd.Series(indexedvar.get_values())

    def set_from_series(df, series):
        df.loc[snapshots] = series.unstack(0).reindex(columns=df.columns)

    if len(network.generators):
        set_from_series(network.generators_t.p, as_series(model.generator_p))

    if len(network.storage_units):
        set_from_series(network.storage_units_t.p,
                        as_series(model.storage_p_dispatch)
                        - as_series(model.storage_p_store))

        set_from_series(network.storage_units_t.state_of_charge,
                        as_series(model.state_of_charge))

        if (network.storage_units_t.inflow.max() > 0).any():
            set_from_series(network.storage_units_t.spill,
                            as_series(model.storage_p_spill))
        network.storage_units_t.spill.fillna(0, inplace=True) #p_spill doesn't exist if inflow=0

    if len(network.stores):
        set_from_series(network.stores_t.p, as_series(model.store_p))
        set_from_series(network.stores_t.e, as_series(model.store_e))

    if len(network.loads):
        load_p_set = get_switchable_as_dense(network, 'Load', 'p_set', snapshots)
        network.loads_t["p"].loc[snapshots] = load_p_set.loc[snapshots]

    if len(network.buses):
        network.buses_t.p.loc[snapshots] = \
            pd.concat({c.name:
                       c.pnl.p.loc[snapshots].multiply(c.df.sign, axis=1)
                       .groupby(c.df.bus, axis=1).sum()
                       for c in network.iterate_components(controllable_one_port_components)}) \
              .sum(level=1) \
              .reindex(columns=network.buses_t.p.columns, fill_value=0.)


    # passive branches
    passive_branches = as_series(model.passive_branch_p)
    for c in network.iterate_components(passive_branch_components):
        set_from_series(c.pnl.p0, passive_branches.loc[c.name])
        c.pnl.p1.loc[snapshots] = - c.pnl.p0.loc[snapshots]

        set_from_series(c.pnl.mu_lower, pd.Series(list(model.flow_lower.values()),
                                                  index=pd.MultiIndex.from_tuples(list(model.flow_lower.keys()))).map(duals)[c.name])
        set_from_series(c.pnl.mu_upper, -pd.Series(list(model.flow_upper.values()),
                                                   index=pd.MultiIndex.from_tuples(list(model.flow_upper.keys()))).map(duals)[c.name])

    # active branches
    if len(network.links):
        set_from_series(network.links_t.p0, as_series(model.link_p))

        efficiency = get_switchable_as_dense(network, 'Link', 'efficiency', snapshots)

        network.links_t.p1.loc[snapshots] = - network.links_t.p0.loc[snapshots]*efficiency.loc[snapshots,:]

        network.buses_t.p.loc[snapshots] -= (network.links_t.p0.loc[snapshots]
                                             .groupby(network.links.bus0, axis=1).sum()
                                             .reindex(columns=network.buses_t.p.columns, fill_value=0.))

        network.buses_t.p.loc[snapshots] -= (network.links_t.p1.loc[snapshots]
                                             .groupby(network.links.bus1, axis=1).sum()
                                             .reindex(columns=network.buses_t.p.columns, fill_value=0.))

        set_from_series(network.links_t.mu_lower, pd.Series(list(model.link_p_lower.values()),
                                                            index=pd.MultiIndex.from_tuples(list(model.link_p_lower.keys()))).map(duals))
        set_from_series(network.links_t.mu_upper, -pd.Series(list(model.link_p_upper.values()),
                                                             index=pd.MultiIndex.from_tuples(list(model.link_p_upper.keys()))).map(duals))


    if len(network.buses):
        if formulation in {'angles', 'kirchhoff'}:
            set_from_series(network.buses_t.marginal_price,
                            pd.Series(list(model.power_balance.values()),
                                      index=pd.MultiIndex.from_tuples(list(model.power_balance.keys())))
                            .map(duals))

            #correct for snapshot weightings
            network.buses_t.marginal_price.loc[snapshots] = network.buses_t.marginal_price.loc[snapshots].divide(network.snapshot_weightings.loc[snapshots],axis=0)

        if formulation == "angles":
            set_from_series(network.buses_t.v_ang,
                            as_series(model.voltage_angles))
        elif formulation in ["ptdf","cycles","kirchhoff"]:
            for sn in network.sub_networks.obj:
                network.buses_t.v_ang.loc[snapshots,sn.slack_bus] = 0.
                if len(sn.pvpqs) > 0:
                    network.buses_t.v_ang.loc[snapshots,sn.pvpqs] = spsolve(sn.B[1:, 1:], network.buses_t.p.loc[snapshots,sn.pvpqs].T).T

        network.buses_t.v_mag_pu.loc[snapshots,network.buses.carrier=="AC"] = 1.
        network.buses_t.v_mag_pu.loc[snapshots,network.buses.carrier=="DC"] = 1 + network.buses_t.v_ang.loc[snapshots,network.buses.carrier=="DC"]


    #now that we've used the angles to calculate the flow, set the DC ones to zero
    network.buses_t.v_ang.loc[snapshots,network.buses.carrier=="DC"] = 0.

    network.generators.p_nom_opt = network.generators.p_nom

    network.generators.loc[network.generators.p_nom_extendable, 'p_nom_opt'] = \
        as_series(network.model.generator_p_nom)

    network.storage_units.p_nom_opt = network.storage_units.p_nom

    network.storage_units.loc[network.storage_units.p_nom_extendable, 'p_nom_opt'] = \
        as_series(network.model.storage_p_nom)

    network.stores.e_nom_opt = network.stores.e_nom

    network.stores.loc[network.stores.e_nom_extendable, 'e_nom_opt'] = \
        as_series(network.model.store_e_nom)


    s_nom_extendable_passive_branches = as_series(model.passive_branch_s_nom)
    for c in network.iterate_components(passive_branch_components):
        c.df['s_nom_opt'] = c.df.s_nom
        if c.df.s_nom_extendable.any():
            c.df.loc[c.df.s_nom_extendable, 's_nom_opt'] = s_nom_extendable_passive_branches.loc[c.name]

    network.links.p_nom_opt = network.links.p_nom

    network.links.loc[network.links.p_nom_extendable, "p_nom_opt"] = \
        as_series(network.model.link_p_nom)

    try:
        network.global_constraints.loc[:,"mu"] = -pd.Series(list(model.global_constraints.values()),
                                                            index=list(model.global_constraints.keys())).map(duals)
    except (AttributeError, KeyError) as e:
        logger.warning("Could not read out global constraint shadow prices")

    #extract unit commitment statuses
    if network.generators.committable.any():
        allocate_series_dataframes(network, {'Generator': ['status']})

        fixed_committable_gens_i = network.generators.index[~network.generators.p_nom_extendable & network.generators.committable]

        if len(fixed_committable_gens_i) > 0:
            network.generators_t.status.loc[snapshots,fixed_committable_gens_i] = \
                as_series(model.generator_status).unstack(0)

def network_lopf_build_model(network, snapshots=None, skip_pre=False,
                             formulation="angles", ptdf_tolerance=0.):
    """
    Build pyomo model for linear optimal power flow for a group of snapshots.

    Parameters
    ----------
    snapshots : list or index slice
        A list of snapshots to optimise, must be a subset of
        network.snapshots, defaults to network.snapshots
    skip_pre: bool, default False
        Skip the preliminary steps of computing topology, calculating
        dependent values and finding bus controls.
    formulation : string
        Formulation of the linear power flow equations to use; must be
        one of ["angles","cycles","kirchhoff","ptdf"]
    ptdf_tolerance : float
        Value below which PTDF entries are ignored

    Returns
    -------
    network.model
    """

    if not skip_pre:
        network.determine_network_topology()
        calculate_dependent_values(network)
        for sub_network in network.sub_networks.obj:
            find_slack_bus(sub_network)
        logger.info("Performed preliminary steps")


    snapshots = _as_snapshots(network, snapshots)

    logger.info("Building pyomo model using `%s` formulation", formulation)
    network.model = ConcreteModel("Linear Optimal Power Flow")


    define_generator_variables_constraints(network,snapshots)

    define_storage_variables_constraints(network,snapshots)

    define_store_variables_constraints(network,snapshots)

    define_branch_extension_variables(network,snapshots)

    define_link_flows(network,snapshots)

    define_nodal_balances(network,snapshots)

    define_passive_branch_flows(network,snapshots,formulation,ptdf_tolerance)

    define_passive_branch_constraints(network,snapshots)

    if formulation in ["angles", "kirchhoff"]:
        define_nodal_balance_constraints(network,snapshots)
    elif formulation in ["ptdf", "cycles"]:
        define_sub_network_balance_constraints(network,snapshots)

    define_global_constraints(network,snapshots)

    define_linear_objective(network, snapshots)

    #tidy up auxilliary expressions
    del network._p_balance

    #force solver to also give us the dual prices
    network.model.dual = Suffix(direction=Suffix.IMPORT)

    return network.model

def network_lopf_prepare_solver(network, solver_name="glpk", solver_io=None):
    """
    Prepare solver for linear optimal power flow.

    Parameters
    ----------
    solver_name : string
        Must be a solver name that pyomo recognises and that is
        installed, e.g. "glpk", "gurobi"
    solver_io : string, default None
        Solver Input-Output option, e.g. "python" to use "gurobipy" for
        solver_name="gurobi"

    Returns
    -------
    None
    """

    network.opt = SolverFactory(solver_name, solver_io=solver_io)

    patch_optsolver_record_memusage_before_solving(network.opt, network)

    if isinstance(network.opt, PersistentSolver):
        network.opt.set_instance(network.model)

    return network.opt

def network_lopf_solve(network, snapshots=None, formulation="angles", solver_options={}, keep_files=False, free_memory={}):
    """
    Solve linear optimal power flow for a group of snapshots and extract results.

    Parameters
    ----------
    snapshots : list or index slice
        A list of snapshots to optimise, must be a subset of
        network.snapshots, defaults to network.snapshots
    formulation : string
        Formulation of the linear power flow equations to use; must be one of
        ["angles","cycles","kirchhoff","ptdf"]; must match formulation used for
        building the model.
    solver_options : dictionary
        A dictionary with additional options that get passed to the solver.
        (e.g. {'threads':2} tells gurobi to use only 2 cpus)
    keep_files : bool, default False
        Keep the files that pyomo constructs from OPF problem
        construction, e.g. .lp file - useful for debugging
    free_memory : set, default {}
        Any subset of {'pypsa'}. Stash time series data and/or pyomo model away
        while the solver runs.

    Returns
    -------
    None
    """

    snapshots = _as_snapshots(network, snapshots)

    logger.info("Solving model using %s", network.opt.name)

    if isinstance(network.opt, PersistentSolver):
        args = []
    else:
        args = [network.model]

    if isinstance(free_memory, string_types):
        free_memory = {free_memory}

    if 'pypsa' in free_memory:
        with empty_network(network):
            network.results = network.opt.solve(*args, suffixes=["dual"], keepfiles=keep_files, options=solver_options)
    else:
        network.results = network.opt.solve(*args, suffixes=["dual"], keepfiles=keep_files, options=solver_options)

    if logger.level > 0:
        network.results.write()

    status = network.results["Solver"][0]["Status"].key
    termination_condition = network.results["Solver"][0]["Termination condition"].key

    if status == "ok" and termination_condition == "optimal":
        logger.info("Optimization successful")
        extract_optimisation_results(network,snapshots,formulation)
    elif status == "warning" and termination_condition == "other":
        logger.warn("WARNING! Optimization might be sub-optimal. Writing output anyway")
        extract_optimisation_results(network,snapshots,formulation)
    else:
        logger.error("Optimisation failed with status %s and terminal condition %s"
              % (status,termination_condition))

    return status, termination_condition

def network_lopf(network, snapshots=None, solver_name="glpk", solver_io=None,
                 skip_pre=False, extra_functionality=None, solver_options={},
                 keep_files=False, formulation="angles", ptdf_tolerance=0.,
                 free_memory={}):
    """
    Linear optimal power flow for a group of snapshots.

    Parameters
    ----------
    snapshots : list or index slice
        A list of snapshots to optimise, must be a subset of
        network.snapshots, defaults to network.snapshots
    solver_name : string
        Must be a solver name that pyomo recognises and that is
        installed, e.g. "glpk", "gurobi"
    solver_io : string, default None
        Solver Input-Output option, e.g. "python" to use "gurobipy" for
        solver_name="gurobi"
    skip_pre: bool, default False
        Skip the preliminary steps of computing topology, calculating
        dependent values and finding bus controls.
    extra_functionality : callable function
        This function must take two arguments
        `extra_functionality(network,snapshots)` and is called after
        the model building is complete, but before it is sent to the
        solver. It allows the user to
        add/change constraints and add/change the objective function.
    solver_options : dictionary
        A dictionary with additional options that get passed to the solver.
        (e.g. {'threads':2} tells gurobi to use only 2 cpus)
    keep_files : bool, default False
        Keep the files that pyomo constructs from OPF problem
        construction, e.g. .lp file - useful for debugging
    formulation : string
        Formulation of the linear power flow equations to use; must be
        one of ["angles","cycles","kirchhoff","ptdf"]
    ptdf_tolerance : float
        Value below which PTDF entries are ignored
    free_memory : set, default {}
        Any subset of {'pypsa'}. Stash time series data away.

    Returns
    -------
    None
    """

    snapshots = _as_snapshots(network, snapshots)

    network_lopf_build_model(network, snapshots, skip_pre=skip_pre, formulation=formulation, ptdf_tolerance=ptdf_tolerance)

    if extra_functionality is not None:
        extra_functionality(network,snapshots)

    network_lopf_prepare_solver(network, solver_name=solver_name, solver_io=solver_io)

    return network_lopf_solve(network, snapshots, formulation=formulation, solver_options=solver_options, keep_files=keep_files, free_memory=free_memory)<|MERGE_RESOLUTION|>--- conflicted
+++ resolved
@@ -59,16 +59,11 @@
 from .opt import (l_constraint, l_objective, LExpression, LConstraint,
                   patch_optsolver_free_model_before_solving,
                   patch_optsolver_record_memusage_before_solving,
-<<<<<<< HEAD
                   empty_network, free_pyomo_initializers)
-from .descriptors import get_switchable_as_dense, allocate_series_dataframes, zsum
+from .descriptors import (get_switchable_as_dense, get_switchable_as_iter,
+                          allocate_series_dataframes, zsum)
 
 pd.Series.zsum = zsum
-=======
-                  empty_network)
-from .descriptors import (get_switchable_as_dense, get_switchable_as_iter,
-                          allocate_series_dataframes)
->>>>>>> 648d1cf4
 
 
 
